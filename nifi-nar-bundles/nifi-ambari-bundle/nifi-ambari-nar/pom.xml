<project xmlns="http://maven.apache.org/POM/4.0.0" xmlns:xsi="http://www.w3.org/2001/XMLSchema-instance" xsi:schemaLocation="http://maven.apache.org/POM/4.0.0 http://maven.apache.org/maven-v4_0_0.xsd">
    <!--
  Licensed to the Apache Software Foundation (ASF) under one or more
  contributor license agreements. See the NOTICE file distributed with
  this work for additional information regarding copyright ownership.
  The ASF licenses this file to You under the Apache License, Version 2.0
  (the "License"); you may not use this file except in compliance with
  the License. You may obtain a copy of the License at
  http://www.apache.org/licenses/LICENSE-2.0
  Unless required by applicable law or agreed to in writing, software
  distributed under the License is distributed on an "AS IS" BASIS,
  WITHOUT WARRANTIES OR CONDITIONS OF ANY KIND, either express or implied.
  See the License for the specific language governing permissions and
  limitations under the License.
-->
    <modelVersion>4.0.0</modelVersion>
    <parent>
        <groupId>org.apache.nifi</groupId>
        <artifactId>nifi-ambari-bundle</artifactId>
<<<<<<< HEAD
        <version>1.9.2-SNAPSHOT</version>
=======
        <version>1.9.3-SNAPSHOT</version>
>>>>>>> 4255528a
    </parent>

    <artifactId>nifi-ambari-nar</artifactId>
    <packaging>nar</packaging>
    <properties>
        <maven.javadoc.skip>true</maven.javadoc.skip>
        <source.skip>true</source.skip>
    </properties>
    <dependencies>
        <dependency>
            <groupId>org.apache.nifi</groupId>
            <artifactId>nifi-ambari-reporting-task</artifactId>
<<<<<<< HEAD
            <version>1.9.2-SNAPSHOT</version>
=======
            <version>1.9.3-SNAPSHOT</version>
>>>>>>> 4255528a
        </dependency>
    </dependencies>
</project><|MERGE_RESOLUTION|>--- conflicted
+++ resolved
@@ -17,11 +17,7 @@
     <parent>
         <groupId>org.apache.nifi</groupId>
         <artifactId>nifi-ambari-bundle</artifactId>
-<<<<<<< HEAD
-        <version>1.9.2-SNAPSHOT</version>
-=======
         <version>1.9.3-SNAPSHOT</version>
->>>>>>> 4255528a
     </parent>
 
     <artifactId>nifi-ambari-nar</artifactId>
@@ -34,11 +30,7 @@
         <dependency>
             <groupId>org.apache.nifi</groupId>
             <artifactId>nifi-ambari-reporting-task</artifactId>
-<<<<<<< HEAD
-            <version>1.9.2-SNAPSHOT</version>
-=======
             <version>1.9.3-SNAPSHOT</version>
->>>>>>> 4255528a
         </dependency>
     </dependencies>
 </project>
--- conflicted
+++ resolved
@@ -17,11 +17,7 @@
     <parent>
         <groupId>org.apache.nifi</groupId>
         <artifactId>nifi-nar-bundles</artifactId>
-<<<<<<< HEAD
-        <version>1.9.2-SNAPSHOT</version>
-=======
         <version>1.9.3-SNAPSHOT</version>
->>>>>>> 4255528a
     </parent>
     <artifactId>nifi-spring-bundle</artifactId>
     <packaging>pom</packaging>
@@ -34,11 +30,7 @@
             <dependency>
                 <groupId>org.apache.nifi</groupId>
                 <artifactId>nifi-spring-processors</artifactId>
-<<<<<<< HEAD
-                <version>1.9.2-SNAPSHOT</version>
-=======
                 <version>1.9.3-SNAPSHOT</version>
->>>>>>> 4255528a
             </dependency>
         </dependencies>
     </dependencyManagement>
